--- conflicted
+++ resolved
@@ -565,24 +565,7 @@
         d[self.membership] = multiConvMol.membership
         for i in range(1, len(multiConvMol.get_deg_adjacency_lists())):
           d[self.deg_adjs[i - 1]] = multiConvMol.get_deg_adjacency_lists()[i]
-<<<<<<< HEAD
         yield d
-=======
-        yield d
-
-  def predict(self, dataset, transformers=[], batch_size=None):
-    generator = self.default_generator(dataset, predict=True, pad_batches=False)
-    return self.predict_on_generator(generator, transformers)
-
-  def predict_proba(self, dataset, transformers=[], batch_size=None):
-    generator = self.default_generator(dataset, predict=True, pad_batches=False)
-    return self.predict_proba_on_generator(generator, transformers)
-
-  def predict_on_generator(self, generator, transformers=[]):
-    retval = self.predict_proba_on_generator(generator, transformers)
-    if self.mode == 'classification':
-      retval = np.expand_dims(from_one_hot(retval, axis=2), axis=1)
-    return retval
 
   def predict_proba_on_generator(self, generator, transformers=[]):
     if not self.built:
@@ -639,5 +622,4 @@
     generator = self.default_generator(dataset, predict=True, pad_batches=False)
     y_ = self.predict_on_generator(generator, transformers)
 
-    return y_.reshape(-1, n_tasks)[:n_smiles]
->>>>>>> 1c9ef506
+    return y_.reshape(-1, n_tasks)[:n_smiles]