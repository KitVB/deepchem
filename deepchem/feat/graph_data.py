--- conflicted
+++ resolved
@@ -120,14 +120,8 @@
     return Data(
         x=torch.from_numpy(self.node_features).float(),
         edge_index=torch.from_numpy(self.edge_index).long(),
-<<<<<<< HEAD
-        edge_attr=None if self.edge_features is None else
-        torch.from_numpy(self.edge_features).float(),
-    )
-=======
         edge_attr=edge_features,
         pos=node_pos_features)
->>>>>>> ab911353
 
   def to_dgl_graph(self):
     """Convert to DGL graph data instance
@@ -153,12 +147,9 @@
         torch.from_numpy(self.edge_index[0]).long(),
         torch.from_numpy(self.edge_index[1]).long())
     g.ndata['x'] = torch.from_numpy(self.node_features).float()
-<<<<<<< HEAD
-=======
 
     if self.node_pos_features is not None:
       g.ndata['pos'] = torch.from_numpy(self.node_pos_features).float()
->>>>>>> ab911353
 
     if self.edge_features is not None:
       g.edata['edge_attr'] = torch.from_numpy(self.edge_features).float()
