import sys
import time
from setuptools import setup, find_packages


if '--release' in sys.argv:
  IS_RELEASE = True
  sys.argv.remove('--release')
else:
  # Build a nightly package by default.
  IS_RELEASE = False


# get the version from deepchem/__init__.py
def _get_version():
  with open('deepchem/__init__.py') as fp:
    for line in fp:
      if line.startswith('__version__'):
        g = {}
        exec(line, g)
        base = g['__version__']
        # nightly version string .devYearMonthDayHourMinute
<<<<<<< HEAD
        return base if IS_RELEASE else base + ".dev" + time.strftime("%Y%m%d%H%M%S")
=======
        return base if IS_RELEASE else \
          base + ".dev" + time.strftime("%Y%m%d%H%M%S")
>>>>>>> dd9b098d

    raise ValueError('`__version__` not defined in `deepchem/__init__.py`')


setup(
    name='deepchem',
    version=_get_version(),
    url='https://github.com/deepchem/deepchem',
    maintainer='DeepChem contributors',
    classifiers=[
        'Development Status :: 4 - Beta',
        'Environment :: Console',
        'Intended Audience :: Developers',
        'Intended Audience :: Information Technology',
        'License :: OSI Approved :: MIT License',
        'Operating System :: OS Independent',
        'Programming Language :: Python :: 3.5',
        'Programming Language :: Python :: 3.6',
        'Programming Language :: Python :: 3.7',
    ],
    license='MIT',
    description='Deep learning models for drug discovery, \
        quantum chemistry, and the life sciences.',
    keywords=[
        'deepchem',
        'chemistry',
        'biology',
        'materials-science',
        'life-science',
        'drug-discovery',
    ],
    packages=find_packages(exclude=["*.tests"]),
    project_urls={
        'Documentation': 'https://deepchem.readthedocs.io/en/latest/',
        'Source': 'https://github.com/deepchem/deepchem',
    },
    install_requires=[
        'joblib',
        'numpy',
        'pandas',
        'scikit-learn',
        'scipy',
    ],
    python_requires='>=3.5')<|MERGE_RESOLUTION|>--- conflicted
+++ resolved
@@ -1,7 +1,6 @@
 import sys
 import time
 from setuptools import setup, find_packages
-
 
 if '--release' in sys.argv:
   IS_RELEASE = True
@@ -20,12 +19,8 @@
         exec(line, g)
         base = g['__version__']
         # nightly version string .devYearMonthDayHourMinute
-<<<<<<< HEAD
-        return base if IS_RELEASE else base + ".dev" + time.strftime("%Y%m%d%H%M%S")
-=======
         return base if IS_RELEASE else \
           base + ".dev" + time.strftime("%Y%m%d%H%M%S")
->>>>>>> dd9b098d
 
     raise ValueError('`__version__` not defined in `deepchem/__init__.py`')
 
